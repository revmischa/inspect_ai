---
title: "inspect_ai.tool"
---

## Tools

### bash
### python
### bash_session
### text_editor
### web_browser
### computer
### web_search
### think

## MCP

### mcp_server_stdio
### mcp_server_sse
<<<<<<< HEAD
### mcp_server_sandbox
=======
### mcp_context
### mcp_tools
>>>>>>> 53fffaa3
### MCPServer

## Dynamic 

### tool_with
### ToolDef

## Types

### Tool
### ToolResult
### ToolError
### ToolCallError
### ToolChoice
### ToolFunction
### ToolInfo
### ToolParams
### ToolParam
### ToolSource

## Decorator

### tool
<|MERGE_RESOLUTION|>--- conflicted
+++ resolved
@@ -17,12 +17,9 @@
 
 ### mcp_server_stdio
 ### mcp_server_sse
-<<<<<<< HEAD
 ### mcp_server_sandbox
-=======
 ### mcp_context
 ### mcp_tools
->>>>>>> 53fffaa3
 ### MCPServer
 
 ## Dynamic 
