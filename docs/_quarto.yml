project:
   type: website
   resources: 
      - CNAME
      - llms.txt
   pre-render: 
      - reference/filter/sidebar.py
   post-render: 
      - scripts/post-render.sh

metadata-files: 
  - reference/_sidebar.yml  

filters:
  - at: pre-quarto
    path: reference/filter/interlink.lua
 
website:
   title: "Inspect"
   bread-crumbs: true
   page-navigation: true
   repo-url: https://github.com/UKGovernmentBEIS/inspect_ai
   site-url: https://inspect.aisi.org.uk/
   repo-actions: [issue]
   twitter-card:
      title: "Inspect"
      description: "Open-source framework for large language model evaluations"
      image: /images/inspect.png
      card-style: summary_large_image
   open-graph: 
      title: "Inspect"
      description: "Open-source framework for large language model evaluations"
      image: /images/inspect.png
   navbar:
      title: "Inspect AI"
      background: light
      search: true
      logo: images/aisi-logo.svg
      logo-href: https://www.aisi.gov.uk/     
      left:      
          - text: "User Guide"
            href: index.qmd
          - text: "Reference"
            href: reference/index.qmd
          - text: "Evals"
            href: evals/index.qmd
      right: 
          - icon: github
            href: https://github.com/UKGovernmentBEIS/inspect_ai
      
   sidebar:
      - title: Guide
        style: docked
        contents:
         - section: "Basics"
           contents:
               - text: "Welcome"
                 href: index.qmd
               - tutorial.qmd
               - options.qmd
               - log-viewer.qmd
               - text: "VS Code"
                 href: vscode.qmd

         - section: "Components"
           contents: 
               - tasks.qmd
               - datasets.qmd
               - solvers.qmd
               - scorers.qmd

<<<<<<< HEAD
         - section: "Tools"
           contents:
               - tools.qmd
               - tools-standard.qmd
               - text: "MCP Tools"
                 href: tools-mcp.qmd
               - tools-custom.qmd
               - approval.qmd

=======
>>>>>>> 07aa3026
         - section: "Models"
           contents:
               - models.qmd
               - text: "Providers"
                 href: providers.qmd
               - caching.qmd
               - multimodal.qmd
               - reasoning.qmd
               - structured.qmd

         - section: "Tools"
           contents:
               - tools.qmd
               - tools-custom.qmd
               - tools-standard.qmd
               - sandboxing.qmd
               - approval.qmd

         - section: "Agents"
           contents:
               - agents.qmd
               - multi-agent.qmd
               - agent-custom.qmd
               - agent-bridge.qmd
               - human-agent.qmd

         - section: "Advanced"
           contents:
               - eval-logs.qmd
               - eval-sets.qmd
               - text: "Errors & Limits"
                 href: errors-and-limits.qmd
               - typing.qmd
               - tracing.qmd
               - parallelism.qmd
               - interactivity.qmd
               - extensions.qmd

   page-footer: 
      left: 
         - text: UK AI Security Institute
           href: https://aisi.gov.uk/
      center: 
         - text: Code
           href: https://github.com/UKGovernmentBEIS/inspect_ai
         - text: Changelog
           href: https://github.com/UKGovernmentBEIS/inspect_ai/blob/main/CHANGELOG.md
         - text: License
           href: https://github.com/UKGovernmentBEIS/inspect_ai/blob/main/LICENSE 
         - text: Issues
           href: https://github.com/UKGovernmentBEIS/inspect_ai/issues
       
      right:
         - icon: twitter
           href: https://x.com/AISecurityInst
           aria-label: UK AI Security Institute Twitter
         - icon: github
           href: https://github.com/UKGovernmentBEIS/inspect_ai/
           aria-label: Inspect on GitHub
      
toc-depth: 2
number-sections: true
number-depth: 2

format:
   html:
     theme: [cosmo, theme.scss]
     toc: true
     toc-depth: 3
     number-sections: false
     code-annotations: select

execute: 
  enabled: false<|MERGE_RESOLUTION|>--- conflicted
+++ resolved
@@ -69,18 +69,6 @@
                - solvers.qmd
                - scorers.qmd
 
-<<<<<<< HEAD
-         - section: "Tools"
-           contents:
-               - tools.qmd
-               - tools-standard.qmd
-               - text: "MCP Tools"
-                 href: tools-mcp.qmd
-               - tools-custom.qmd
-               - approval.qmd
-
-=======
->>>>>>> 07aa3026
          - section: "Models"
            contents:
                - models.qmd
@@ -94,8 +82,10 @@
          - section: "Tools"
            contents:
                - tools.qmd
+               - tools-standard.qmd
+               - text: "MCP Tools"
+                 href: tools-mcp.qmd
                - tools-custom.qmd
-               - tools-standard.qmd
                - sandboxing.qmd
                - approval.qmd
 
