--- conflicted
+++ resolved
@@ -1,15 +1,12 @@
 ## Unreleased
 
 - Anthropic: Support for binding to internal `web search()` tool.
+- Add [Perplexity](https://inspect.aisi.org.uk/providers.html#perplexity) model provider.
 - Content: Added `ContentData` for model specific content blocks.
 - Citations: Added `Citation` suite of types and included citations in `ContentText` (supported for OpenAI and Anthropic models).
-<<<<<<< HEAD
-- Add [Perplexity](https://inspect.aisi.org.uk/providers.html#perplexity) model provider.
-=======
 - Added development container (`.devcontainer`) configuration.
 - Inspect View: Add support for displaying citations for web searches in the transcript.
 - Inspect View: Correctly update browser URL when navigation between samples.
->>>>>>> 79aaa8b5
 
 ## v0.3.103 (06 June 2025)
 
