--- conflicted
+++ resolved
@@ -3,12 +3,9 @@
 - [Agent](https://inspect.aisi.org.uk/agent-protocol.html) protocol and [inspect_ai.agent](https://inspect.aisi.org.uk/reference/inspect_ai.agent.html) module with new system for creating, composing, and executing agents.
 - Model API: New `execute_tools()` function (replaces deprecated `call_tools()` function) which handles agent handoffs that occur during tool calling.
 - Model API: `generate_loop()` method for calling generate with a tool use loop.
-<<<<<<< HEAD
 - Model API: `ToolSource` for dynamic tools inputs (can be used in calls to `model.generate()` and `execute_tools()`)
 - Store: `instance` option for `store_as()` for using multiple instances of a `StoreModel` within a sample.
-=======
 - Scoring: New `grouped` metric, which computes a metric for a list of scores grouped by a value in sample metadata.
->>>>>>> b121ff83
 - Tools: `bash_session()` and `web_browser()` now create a distinct sandbox process each time they are instantiated.
 - Task API: `task_with()` and `tool_with()` no longer copy the input task or tool (rather, they modify it in place and return it).
 - Eval Set: Resolve tasks before each pass (ensure that each pass runs against an entirely new task instance).
